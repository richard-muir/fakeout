--- conflicted
+++ resolved
@@ -17,16 +17,9 @@
 
 if __name__ == "__main__":
     # Setup argument parser for command line running. 
-    #  Not necessary just yet.
-<<<<<<< HEAD
     parser = argparse.ArgumentParser(description="Run the data generator application.")
     parser.add_argument("--config", type=str, required=True, help="Path to the configuration file.")
     args = parser.parse_args()  # Parse command-line arguments
-=======
-    # parser = argparse.ArgumentParser(description="Run the data generator application.")
-    # parser.add_argument("--config", type=str, required=True, help="Path to the configuration file.")
-    # args = parser.parse_args()  # Parse command-line arguments
->>>>>>> 8e1daf33
 
 
     # Setup signal handling for graceful shutdown
@@ -34,14 +27,7 @@
     signal.signal(signal.SIGTERM, signal_handler)
 
     # Load configuration
-    # Use this line if running from the command line with different config args
-<<<<<<< HEAD
     config = Config.from_json(args.config)  # Assuming this reads your config.json
-    # config = Config()
-=======
-    # config = Config(args.config)  # Assuming this reads your config.json
-    config = Config()
->>>>>>> 8e1daf33
 
     # Create the Worker with all services
     worker = Worker(config)
