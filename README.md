--- conflicted
+++ resolved
@@ -104,7 +104,6 @@
   "bucket_name": "my_bucket_id",                            // The name of the Cloud Storage bucket to store batch files
   "folder_path": "my_folder_path",                          // The folder path within the bucket to store batch files. Can be ''.
   "credentials_path": "GOOGLE_APPLICATION_CREDENTIALS.json" // Path to the Google service account credentials file in the '_creds' directory
-<<<<<<< HEAD
 }
 ```
 
@@ -117,27 +116,13 @@
 }
 ```
 
-=======
-}
-```
-
-Local Storage
-```json
-"connection": {
-  "service": "local",                 // Specifies the local storage option for batch export
-  "port": "8080",                     // Port number where the local server will serve files
-  "folder_path": "my_folder_path"    // Path on the local system where batch files will be saved, under the 'public' directory
-}
-```
-
->>>>>>> 8e1daf33
+
 #### Data Definitions
 Each dictionary in this list corresponds to a generated data field (or a column in aa csv).
 
 ```json
 "data_description": [
   {
-<<<<<<< HEAD
     "name": "sensor_id",                        // Name of the field in the generated data
     "data_type": "category",                    // Specifies a categorical data type
     "allowable_values": [                       // List of allowed values - can duplicate values to force proportions
@@ -183,27 +168,11 @@
     "proportion_nulls": 0                       // Probability of null values (0 to 1)
   }
 ]
-
-```
-
-
-Output data looks like below. The generated_at key is automatically generated, and the rest are determined from the config:
-=======
-    "name": "sensor_id",                                     // Name of the field in the generated data
-    "data_type": "category",                                 // Specifies a categorical data type
-    "allowable_values": ["sensor_1", "sensor_2", "sensor_3"] // List of allowed values for categorical data
-  },
-  {
-    "name": "value",                          // Name of the field in the generated data
-    "data_type": "numeric",                   // Specifies a numeric data type
-    "allowable_values": [0.0, 100.0]          // Specifies a range as [min, max] for numeric data
-  }
-]
-```
+```
+
 
 
 Output data looks like below. The datetime key is automatically generated, and the rest are determined from the config:
->>>>>>> 8e1daf33
 ```json
 [
     {
