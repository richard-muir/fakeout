{ 
  "version": "2.0",
  "streaming" : [
    {
      "name" : "streaming_1",
      "interval" : 1,
      "size" : 3,
      "randomise" : false,
      "connection" : {
        "service" : "pubsub",
        "project_id": "fakeout-440306",
        "topic_id": "fakeout-receive",
        "credentials_path": "GOOGLE_APPLICATION_CREDENTIALS.json"
      },
      "data_description": [
        {
          "name": "sensor_id",
          "data_type": "category",
<<<<<<< HEAD
          "allowable_values": ["sensor_1", "sensor_2", "sensor_3"],
          "proportion_nulls" : 0
        },
        {
          "name": "float_1",
          "data_type": "float",
          "allowable_values": [0.0, 100.0],
          "proportion_nulls" : 0
        },
        {
          "name": "integer_1",
          "data_type": "integer",
          "allowable_values": [0, 10],
          "proportion_nulls" : 0
        },
        {
          "name": "bool_1",
          "data_type": "bool",
          "proportion_nulls" : 0
        },
        {
          "name": "date_1",
          "data_type": "date",
          "allowable_values": ["2024-01-01", "2024-12-31"],
          "proportion_nulls" : 0
        },
        {
          "name": "datetime_1",
          "data_type": "datetime",
          "allowable_values": ["2024-01-01 00:00:00", "2024-12-31 00:00:00"],
          "proportion_nulls" : 0
=======
          "allowable_values": ["sensor_1", "sensor_2", "sensor_3"]
        },
        {
          "name": "value",
          "data_type": "numeric",
          "allowable_values": [0.0, 100.0] 
>>>>>>> 8e1daf33
        }
      ] 
    },
    {
      "name" : "streaming_2",
      "interval" : 10,
      "size" : 3,
      "randomise" : false,
      "connection" : {
          "service" : "pubsub",
          "project_id": "fakeout-440306",
          "topic_id": "feakeout-receive-2",
          "credentials_path": "GOOGLE_APPLICATION_CREDENTIALS.json"
      },
      "data_description": [
        {
          "name": "machine_id",
          "data_type": "category",
          "allowable_values": ["Machine_1", "Machine_2", "Machine_3"]
        },
        {
          "name": "value_1",
<<<<<<< HEAD
          "data_type": "float",
=======
          "data_type": "numeric",
>>>>>>> 8e1daf33
          "allowable_values": [0.0, 1.0] 
        },
        {
          "name": "value_2",
<<<<<<< HEAD
          "data_type": "integer",
=======
          "data_type": "numeric",
>>>>>>> 8e1daf33
          "allowable_values": [100, 1000] 
        }
      ] 
    }
  ],
  "batch" : [
    {
      "name" : "batch_1",
      "interval" : 3600,
      "size" : 1000,
      "randomise" : false,
      "filetype" : "json",
      "cleanup_after" : 60,
      "connection" : {
        "service" : "google_cloud_storage",
        "project_id": "fakeout-440306",
        "bucket_name": "fakeout-test-bucket-1",
        "folder_path": "folder-1",
        "credentials_path": "GOOGLE_APPLICATION_CREDENTIALS.json"
      },
      "data_description" : [
        {
          "name": "machine_id",
          "data_type" : "category",
          "allowable_values": ["Machine_1", "Machine_2", "Machine_3"]
        },
        {
          "name": "value_1",
<<<<<<< HEAD
          "data_type": "float",
=======
          "data_type": "numeric",
>>>>>>> 8e1daf33
          "allowable_values": [0.0, 1.0] 
        },
        {
          "name": "value_2",
<<<<<<< HEAD
          "data_type": "integer",
=======
          "data_type": "numeric",
>>>>>>> 8e1daf33
          "allowable_values": [100, 1000] 
        }
      ]
    },
    {
      "name" : "batch_2",
      "interval" : 30,
      "filetype" : "json",
      "size" : 1000,
      "randomise" : false,
      "cleanup_after" : 60,
      "connection" : {
        "service" : "local",
        "port" : "8080",
        "folder_path": "your-folder-path"
      },
      "data_description" : [
        {
          "name": "sensor_id",
          "data_type": "category",
          "allowable_values": ["sensor_1", "sensor_2", "sensor_3"]
        },
        {
          "name": "value",
<<<<<<< HEAD
          "data_type": "float",
=======
          "data_type": "numeric",
>>>>>>> 8e1daf33
          "allowable_values": [0.0, 100.0] 
        }
      ]
    }
  ]      
}<|MERGE_RESOLUTION|>--- conflicted
+++ resolved
@@ -16,7 +16,6 @@
         {
           "name": "sensor_id",
           "data_type": "category",
-<<<<<<< HEAD
           "allowable_values": ["sensor_1", "sensor_2", "sensor_3"],
           "proportion_nulls" : 0
         },
@@ -48,15 +47,8 @@
           "data_type": "datetime",
           "allowable_values": ["2024-01-01 00:00:00", "2024-12-31 00:00:00"],
           "proportion_nulls" : 0
-=======
           "allowable_values": ["sensor_1", "sensor_2", "sensor_3"]
         },
-        {
-          "name": "value",
-          "data_type": "numeric",
-          "allowable_values": [0.0, 100.0] 
->>>>>>> 8e1daf33
-        }
       ] 
     },
     {
@@ -78,20 +70,12 @@
         },
         {
           "name": "value_1",
-<<<<<<< HEAD
           "data_type": "float",
-=======
-          "data_type": "numeric",
->>>>>>> 8e1daf33
           "allowable_values": [0.0, 1.0] 
         },
         {
           "name": "value_2",
-<<<<<<< HEAD
           "data_type": "integer",
-=======
-          "data_type": "numeric",
->>>>>>> 8e1daf33
           "allowable_values": [100, 1000] 
         }
       ] 
@@ -120,20 +104,12 @@
         },
         {
           "name": "value_1",
-<<<<<<< HEAD
           "data_type": "float",
-=======
-          "data_type": "numeric",
->>>>>>> 8e1daf33
           "allowable_values": [0.0, 1.0] 
         },
         {
           "name": "value_2",
-<<<<<<< HEAD
           "data_type": "integer",
-=======
-          "data_type": "numeric",
->>>>>>> 8e1daf33
           "allowable_values": [100, 1000] 
         }
       ]
@@ -158,11 +134,7 @@
         },
         {
           "name": "value",
-<<<<<<< HEAD
           "data_type": "float",
-=======
-          "data_type": "numeric",
->>>>>>> 8e1daf33
           "allowable_values": [0.0, 100.0] 
         }
       ]
